from pathlib import Path
import polars as pl
<<<<<<< HEAD
from typing import Optional
import datetime
=======
from dataclasses import dataclass, field
from typing import Tuple
from datetime import datetime
import json
import logging
>>>>>>> dea53435

"""
This script is for processing the ONS data so that it's ready for storing in the database.

There's four main things to get from the data:
    1. Date
    2. Item ID
    3. Item Description
    4. Item Index (ALL_GM_INDEX)

Considerations:
    - Date is stored as YYYYMM, so need to convert to a proper format for the database.
    - There's some errors/extraneous symbols in the data that need to be dealt with (e.g. a '*' in the date column),
        so we should validate the data.
"""
# Set up logging
logging.basicConfig(
    level=logging.DEBUG,
    format='%(asctime)s - %(levelname)s - %(message)s',
    datefmt='%Y-%m-%d %H:%M:%S',
    handlers=[
        logging.FileHandler('data_processing.log'),
        logging.StreamHandler()  # This will print to console too
    ]
)
logger = logging.getLogger(__name__)

@dataclass
class ValidationResults:
    total_rows: int = 0
    invalid_dates: int = 0
    invalid_ids: int = 0
    missing_descriptions: int = 0
    invalid_indices: int = 0
    rows_retained: int = 0
    problem_rows: list[dict] = field(default_factory=list)
    
    def add_problem(self,
        file: Path, 
        rows: pl.DataFrame, 
        reason: str
    ) -> None:
        """Add problematic rows to the tracking list"""
        for row in rows.to_dicts():
            self.problem_rows.append({
                "file": str(file),
                "row": row,
                "reason": reason
            })
    
<<<<<<< HEAD
    try:
        for zip_path in data_folder.glob('*.zip'):
            _process_single_zip(zip_path, target_folder, extracted_files)
        _save_extracted_files_list(extracted_files, target_folder)        
        return True
    except Exception as e:
        print(f'Error extracting zip files: {e}')
        return False
=======
    def save_problems(self, output_path: Path) -> None:
        """Save problem rows to a JSON file with timestamp"""
        if self.problem_rows:
            timestamp = datetime.now().strftime("%Y%m%d_%H%M%S")
            output_file = output_path / f"validation_problems_{timestamp}.json"
            
            logger.info(f"Saving validation problems to {output_file}")
            with open(output_file, 'w') as f:
                json.dump(self.problem_rows, f, indent=2)
    
    def print_summary(self) -> None:
        """Print a summary of the validation results"""
        logger.info("\nValidation Summary:")
        logger.info(f"Total rows processed: {self.total_rows}")
        logger.info(f"Invalid dates: {self.invalid_dates}")
        logger.info(f"Invalid IDs: {self.invalid_ids}")
        logger.info(f"Missing descriptions: {self.missing_descriptions}")
        logger.info(f"Invalid indices: {self.invalid_indices}")
        logger.info(f"Rows retained: {self.rows_retained}")
        if self.total_rows > 0:
            logger.info(f"Percentage retained: {(self.rows_retained/self.total_rows)*100:.2f}%")

def read_data(data_folder: Path) -> pl.DataFrame:
    """
    Read and combine all data files with case-insensitive column matching (because the ONS data is inconsistent).
    """
    data_frames = []

    required_cols = {
        'index_date': 'date',
        'item_id': 'item_id',
        'item_desc': 'item_desc',
        'all_gm_index': 'item_index'
    }
    
    for filepath in data_folder.rglob('*'):
        if filepath.suffix.lower() in ('.csv', '.xlsx'):
            logger.debug(f'Processing {filepath}')
            try:
                if filepath.suffix.lower() == '.csv':
                    df = pl.read_csv(filepath, ignore_errors = True) # random characters and words in some of data
                else:
                    df = pl.read_excel(filepath)
                
                col_mapping = {col.lower(): col for col in df.columns}

                # col_mapping = {lowername: originalname (either same or UPPERCASE)}
                # required_cols = {lowername: standardname}
                #
                # If required column in col_mapping, rename originalname to standardname (b/c col_mapping[req_col]
                # would give corresponding originalname).
                
                df = df.select(
                    [pl.col(col_mapping[req_col]).alias(std_name)
                     for req_col, std_name in required_cols.items()
                     if req_col in col_mapping]
                )
                
                # Need source file info to trace problems back to the original file
                df = df.with_columns(pl.lit(str(filepath)).alias('source_file'))
                data_frames.append(df)
                logger.debug(f"Successfully read {filepath}, shape: {df.shape}")
                
            except Exception as e:
                logger.error(f"Error reading {filepath}: {e}", exc_info=True)
                continue
    
    if not data_frames:
        raise ValueError("No valid data files found")
    
    return pl.concat(data_frames)
>>>>>>> dea53435

def validate_data(df: pl.DataFrame, file_path: Path) -> Tuple[pl.DataFrame, ValidationResults]:
    """
    Clean and validate all data files in the file path
    """
    logger.info(f"Starting validation with {df.height} rows")
    results = ValidationResults(total_rows=df.height)
    
    # Validate dates
    pre_date_count = df.height
    logger.debug("Validating dates")

<<<<<<< HEAD
def _save_extracted_files_list(extracted_files: set[str], target_folder: Path) -> None:
    """
    Save the list of extracted files to the extracted_files.txt file.
    """
    extracted_files_path = target_folder / 'extracted_files.txt'
    extracted_files_path.write_text('\n'.join(sorted(extracted_files)))

def _process_single_zip(
    zip_path: Path, 
    target_folder: Path,
    extracted_files: set[str],
) -> None:
    """
    Extract single zip file if it has new content. Updates the extracted_files set for each extracted zip.
    """
    with zipfile.ZipFile(zip_path, 'r') as zip_ref:
        zip_contents = set(zip_ref.namelist())
        if not zip_contents.issubset(extracted_files):
            print(f'Extracting {zip_path}')
            zip_ref.extractall(target_folder)
            extracted_files.update(zip_contents)
        else:
            print(f'No new files in {zip_path}')
        
def process_all_files(data_folder: Path) -> pl.DataFrame:
    '''
    Reads all the data from the data folder to create one cleaned dataframe.
    
    Notes
    -----
    The data is read from the csv and xlsx files in the data folder.
    '''
    data = pl.DataFrame()
    
    for filepath in data_folder.rglob('*'):
        if filepath.suffix.lower() in ('.csv', '.xlsx'):
            print(f'Reading {filepath}')
            new_data = _read_data(filepath)
            if new_data is not None:
                data = data.vstack(new_data)

    return data

def _read_data(file_path: Path) -> Optional[pl.DataFrame]:
    """
    Read a single ONS data file into a DataFrame.
    """
    try:
        if file_path.suffix.lower() == ".csv":
            return pl.read_csv(file_path)
        return pl.read_excel(file_path)
    except Exception as e:
        print(f"Error reading {file_path}: {e}")
        return None

def _process_data(df: pl.DataFrame) -> pl.DataFrame:
    """
    Cleans the ONS data by extracting the columns we want and ensuring they are in
    the right format.
    """
    return(df
        .select([
             'INDEX_DATE',
             'ITEM_ID',
             'ITEM_DESC',
             'ALL_GM_INDEX'
        ])
        .with_columns([
            pl.col('INDEX_DATE')
                .str.replace('[^0-9]', '')
                .map_elements(lambda x: 
                    datetime.strptime(x, '%Y%m').date()
                    if len(x) == 6 and 1 <= int(x[4:]) <= 12
                    else None
                )
                .alias('date'),

            pl.col('ITEM_ID')
                .str.strip()
                .map_elements()
        ])
    )


def main():
=======
    date_conditions = (
        pl.col('date').cast(pl.Utf8).str.contains(r'^\d{6}$') &
        (pl.col('date') % 100 <= 12) &
        (pl.col('date') % 100 > 0)
    )

    # Polars will automatically remove null dates 
>>>>>>> dea53435

    invalid_dates = df.filter(~date_conditions | pl.col('date').is_null())
    if invalid_dates.height > 0:
        logger.warning(f"Found {invalid_dates.height} invalid dates")
        results.invalid_dates += invalid_dates.height
        results.add_problem(
            file=file_path,
            rows=invalid_dates,
            reason="Invalid date format or value"
        )
    df = df.filter(date_conditions)
    logger.info(f"Date validation: {pre_date_count - df.height} rows removed")
    
    # Validate IDs
    pre_id_count = df.height
    logger.debug("Validating IDs")
    invalid_ids = df.filter(pl.col('item_id').is_null())
    if invalid_ids.height > 0:
        logger.warning(f"Found {invalid_ids.height} missing item IDs")
        results.invalid_ids = invalid_ids.height
        results.add_problem(
            file=file_path,
            rows=invalid_ids,
            reason="Missing item ID"
        )
    df = df.filter(pl.col('item_id').is_not_null())
    logger.info(f"ID validation: {pre_id_count - df.height} rows removed")

    # Clean and validate descriptions
    pre_desc_count = df.height
    logger.debug("Validating descriptions")
    df = df.with_columns(pl.col('item_desc').str.strip_chars().alias('item_desc'))
    
    invalid_descriptions = df.filter(
        pl.col('item_desc').is_null() | 
        (pl.col('item_desc').str.len_chars() == 0)
    )
    if invalid_descriptions.height > 0:
        logger.warning(f"Found {invalid_descriptions.height} missing or empty item descriptions")
        results.missing_descriptions = invalid_descriptions.height
        results.add_problem(
            file=file_path,
            rows=invalid_descriptions,
            reason="Missing or empty item description"
        )
    df = df.filter(
        pl.col('item_desc').is_not_null() & 
        (pl.col('item_desc').str.len_chars() > 0)
    )

    logger.info(f"Description validation: {pre_desc_count - df.height} rows removed")
    
    # Validate indices
    pre_indices_count = df.height
    logger.debug("Validating indices")
    invalid_indices = df.filter(
        pl.col('item_index').is_null() | 
        (pl.col('item_index') < 0)
    )
    if invalid_indices.height > 0:
        logger.warning(f"Found {invalid_indices.height} invalid item indices")
        results.invalid_indices = invalid_indices.height
        results.add_problem(
            file=file_path,
            rows=invalid_indices,
            reason="Invalid item index"
        )
    df = df.filter(
        pl.col('item_index').is_not_null() &
        (pl.col('item_index') >= 0)
    )
    
    logger.info(f"Index validation: {pre_indices_count - df.height} rows removed")

    results.rows_retained = df.height
    logger.info(f"Validation complete: retained {results.rows_retained} of {results.total_rows} rows")
    return df, results

def main():
    logger.info("Starting data processing")
    data_folder = Path('data')
    problems_folder = Path('data/validation_problems')
    problems_folder.mkdir(parents=True, exist_ok=True)
    
    try:  
        raw_data = read_data(data_folder)
        logger.info(f"Initial data shape: {raw_data.shape}")
        
        clean_data, validation_results = validate_data(
            raw_data, 
            data_folder,
        )

        # Save problem rows
        validation_results.save_problems(problems_folder)
        
        # Print summary
        validation_results.print_summary()

        logger.info("\nSample of cleaned data:")
        print(clean_data.head(10))
        
        logger.info("Data processing completed successfully")
        
        return clean_data
        
    except Exception as e:
        logger.error("Error processing data", exc_info=True)
        return None

if __name__ == '__main__':
    main()<|MERGE_RESOLUTION|>--- conflicted
+++ resolved
@@ -1,15 +1,10 @@
 from pathlib import Path
 import polars as pl
-<<<<<<< HEAD
-from typing import Optional
-import datetime
-=======
 from dataclasses import dataclass, field
 from typing import Tuple
 from datetime import datetime
 import json
 import logging
->>>>>>> dea53435
 
 """
 This script is for processing the ONS data so that it's ready for storing in the database.
@@ -60,16 +55,6 @@
                 "reason": reason
             })
     
-<<<<<<< HEAD
-    try:
-        for zip_path in data_folder.glob('*.zip'):
-            _process_single_zip(zip_path, target_folder, extracted_files)
-        _save_extracted_files_list(extracted_files, target_folder)        
-        return True
-    except Exception as e:
-        print(f'Error extracting zip files: {e}')
-        return False
-=======
     def save_problems(self, output_path: Path) -> None:
         """Save problem rows to a JSON file with timestamp"""
         if self.problem_rows:
@@ -141,7 +126,6 @@
         raise ValueError("No valid data files found")
     
     return pl.concat(data_frames)
->>>>>>> dea53435
 
 def validate_data(df: pl.DataFrame, file_path: Path) -> Tuple[pl.DataFrame, ValidationResults]:
     """
@@ -154,93 +138,6 @@
     pre_date_count = df.height
     logger.debug("Validating dates")
 
-<<<<<<< HEAD
-def _save_extracted_files_list(extracted_files: set[str], target_folder: Path) -> None:
-    """
-    Save the list of extracted files to the extracted_files.txt file.
-    """
-    extracted_files_path = target_folder / 'extracted_files.txt'
-    extracted_files_path.write_text('\n'.join(sorted(extracted_files)))
-
-def _process_single_zip(
-    zip_path: Path, 
-    target_folder: Path,
-    extracted_files: set[str],
-) -> None:
-    """
-    Extract single zip file if it has new content. Updates the extracted_files set for each extracted zip.
-    """
-    with zipfile.ZipFile(zip_path, 'r') as zip_ref:
-        zip_contents = set(zip_ref.namelist())
-        if not zip_contents.issubset(extracted_files):
-            print(f'Extracting {zip_path}')
-            zip_ref.extractall(target_folder)
-            extracted_files.update(zip_contents)
-        else:
-            print(f'No new files in {zip_path}')
-        
-def process_all_files(data_folder: Path) -> pl.DataFrame:
-    '''
-    Reads all the data from the data folder to create one cleaned dataframe.
-    
-    Notes
-    -----
-    The data is read from the csv and xlsx files in the data folder.
-    '''
-    data = pl.DataFrame()
-    
-    for filepath in data_folder.rglob('*'):
-        if filepath.suffix.lower() in ('.csv', '.xlsx'):
-            print(f'Reading {filepath}')
-            new_data = _read_data(filepath)
-            if new_data is not None:
-                data = data.vstack(new_data)
-
-    return data
-
-def _read_data(file_path: Path) -> Optional[pl.DataFrame]:
-    """
-    Read a single ONS data file into a DataFrame.
-    """
-    try:
-        if file_path.suffix.lower() == ".csv":
-            return pl.read_csv(file_path)
-        return pl.read_excel(file_path)
-    except Exception as e:
-        print(f"Error reading {file_path}: {e}")
-        return None
-
-def _process_data(df: pl.DataFrame) -> pl.DataFrame:
-    """
-    Cleans the ONS data by extracting the columns we want and ensuring they are in
-    the right format.
-    """
-    return(df
-        .select([
-             'INDEX_DATE',
-             'ITEM_ID',
-             'ITEM_DESC',
-             'ALL_GM_INDEX'
-        ])
-        .with_columns([
-            pl.col('INDEX_DATE')
-                .str.replace('[^0-9]', '')
-                .map_elements(lambda x: 
-                    datetime.strptime(x, '%Y%m').date()
-                    if len(x) == 6 and 1 <= int(x[4:]) <= 12
-                    else None
-                )
-                .alias('date'),
-
-            pl.col('ITEM_ID')
-                .str.strip()
-                .map_elements()
-        ])
-    )
-
-
-def main():
-=======
     date_conditions = (
         pl.col('date').cast(pl.Utf8).str.contains(r'^\d{6}$') &
         (pl.col('date') % 100 <= 12) &
@@ -248,7 +145,6 @@
     )
 
     # Polars will automatically remove null dates 
->>>>>>> dea53435
 
     invalid_dates = df.filter(~date_conditions | pl.col('date').is_null())
     if invalid_dates.height > 0:
