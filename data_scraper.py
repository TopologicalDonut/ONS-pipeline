--- conflicted
+++ resolved
@@ -9,11 +9,7 @@
 We want to scrape the ONS page for CPI data. Use requests to open the page, then use BeautifulSoup to parse the HTML.
 '''
 
-<<<<<<< HEAD
-def get_web_data(url: str) -> str:
-=======
 def get_web_data(url: str) -> str | None:
->>>>>>> dea53435
     """
     Fetch HTML content from given URL.
     """
